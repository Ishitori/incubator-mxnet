--- conflicted
+++ resolved
@@ -16,14 +16,9 @@
  */
 
 package org.apache.mxnet.javaapi
-
-<<<<<<< HEAD
-class DataDesc private[mxnet] (val dataDesc: org.apache.mxnet.DataDesc) {
-=======
 import scala.language.implicitConversions
 
-class DataDesc(val dataDesc: org.apache.mxnet.DataDesc) {
->>>>>>> c78f89fb
+class DataDesc private[mxnet] (val dataDesc: org.apache.mxnet.DataDesc) {
 
   def this(name: String, shape: Shape, dType: DType.DType, layout: String) =
     this(new org.apache.mxnet.DataDesc(name, shape, dType, layout))
